--- conflicted
+++ resolved
@@ -546,20 +546,16 @@
         self._step_optimizer(batch_grad)
 
     def _evaluate_convergence(self, duration, thresh):
-<<<<<<< HEAD
-        print(f'Epoch {self._epoch}: Elapsed time = {duration} min')
+        print(f'Epoch {self._epoch}: Elapsed time = {duration:.3f} min')
+
+        self._print_measured_statepoint()
+
         self.converged = False  # TODO implement convergence test
-=======
-        print(f'Epoch {self._epoch}: Elapsed time = {duration:.3f} min')
-
-        self._print_measured_statepoint()
-
-        converged = False  # TODO implement convergence test
->>>>>>> 0f642dff
         if thresh is not None:
             raise NotImplementedError('Currently there is no convergence '
                                       'criterion implemented for relative '
                                       'entropy minimization. A possible '
                                       'implementation might be based on the '
                                       'variation of params or reweigting '
-                                      'effective sample size.')+                                      'effective sample size.')
+        return converged