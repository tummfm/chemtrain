"""This file contains several Trainer classes as a quickstart for users."""
import warnings

from coax.utils._jit import jit
from jax import device_count, value_and_grad, numpy as jnp
from jax_sgmc import data
import numpy as onp

from chemtrain import util, force_matching, traj_util, reweighting


class ForceMatching(util.MLETrainerTemplate):
    """Force-matching trainer.

    This implementation assumes a constant number of particles per box and
    constant box sizes for each snapshot.
    If this is not the case, please use the ForceMatchingPrecomputed trainer
    based on padded sparse neighborlists.
    Caution: Currently neighborlist overflow is not checked.
    Make sure to build nbrs_init large enough.
    """
    def __init__(self, init_params, energy_fn_template, nbrs_init,
                 optimizer, position_data, energy_data=None, force_data=None,
                 virial_data=None, box_tensor=None, gamma_f=1., gamma_p=1.e-6,
                 batch_per_device=1, batch_cache=10, train_ratio=0.875,
<<<<<<< HEAD
                 convergence_criterion='window_median',
                 checkpoint_folder='Checkpoints', checkpoint_format='pkl'):
=======
                 checkpoint_folder='Checkpoints'):
>>>>>>> 399f0e71

        # setup dataset
        self.n_devices, self.batches_per_epoch, self.get_train_batch, \
            self.get_val_batch, self.train_batch_state, self.val_batch_state, \
            include_virial, self.training_dict_keys = \
            self._process_dataset(position_data, train_ratio, energy_data,
                                  force_data, virial_data, box_tensor,
                                  batch_per_device, batch_cache)
        self.train_losses, self.val_losses = [], []
        self.early_stop = util.EarlyStopping(criterion=convergence_criterion)

        opt_state = optimizer.init(init_params)  # initialize optimizer state

        # replicate params and optimizer states for pmap
        init_params = util.tree_replicate(init_params, self.n_devices)
        opt_state = util.tree_replicate(opt_state, self.n_devices)

        init_state = util.TrainerState(params=init_params,
                                       opt_state=opt_state)

        checkpoint_path = 'output/force_matching/' + str(checkpoint_folder)
<<<<<<< HEAD
        super().__init__(
            optimizer=optimizer, init_state=init_state,
            checkpoint_path=checkpoint_path,
            checkpoint_format=checkpoint_format,
            reference_energy_fn_template=energy_fn_template)
=======
        super().__init__(optimizer, init_state, checkpoint_path,
                         energy_fn_template)
>>>>>>> 399f0e71

        self.grad_fns = force_matching.init_update_fns(
            energy_fn_template, nbrs_init, optimizer, gamma_f=gamma_f,
            gamma_p=gamma_p, box_tensor=box_tensor,
            include_virial=include_virial
        )

    def update_dataset(self, position_data, train_ratio=0.875, energy_data=None,
                       force_data=None, virial_data=None, box_tensor=None,
                       batch_per_device=1, batch_cache=10, **grad_fns_kwargs):
        """Allows changing dataset on the fly, which is particularly
        useful for active learning applications.
        """
        self.n_devices, self.batches_per_epoch, self.get_train_batch, \
            self.get_val_batch, self.train_batch_state, self.val_batch_state, \
            include_virial, training_dict_keys = \
            self._process_dataset(position_data,
                                  train_ratio,
                                  energy_data,
                                  force_data,
                                  virial_data,
                                  box_tensor,
                                  batch_per_device,
                                  batch_cache)

        if training_dict_keys != self.training_dict_keys:
            # the target quantities changes with respect to initialization
            # we need to re-initialize grad_fns
            self.grad_fns = force_matching.init_update_fns(
                include_virial=include_virial, **grad_fns_kwargs)

        # reset convergence criterion as loss might not be comparable
        self.early_stop.reset_convergence_losses()

    @staticmethod
    def _process_dataset(position_data, train_ratio=0.875, energy_data=None,
                         force_data=None, virial_data=None, box_tensor=None,
                         batch_per_device=1, batch_cache=10):
        # Default train_ratio represents 70-10-20 split, when 20 % test
        # data was already deducted
        n_devices = device_count()
        batch_size = n_devices * batch_per_device
        train_set_size = position_data.shape[0]
        train_size = int(train_set_size * train_ratio)
        batches_per_epoch = train_size // batch_size

        # pylint: disable=unbalanced-tuple-unpacking
        r_train, r_val = onp.split(position_data, [train_size])
        train_dict = {'R': r_train}
        val_dict = {'R': r_val}
        if energy_data is not None:
            u_train, u_val = onp.split(energy_data, [train_size])
            train_dict['U'] = u_train
            val_dict['U'] = u_val
        if force_data is not None:
            f_train, f_val = onp.split(force_data, [train_size])
            train_dict['F'] = f_train
            val_dict['F'] = f_val
        if virial_data is not None:
            include_virial = True
            assert box_tensor is not None, ('If the virial is to be matched, '
                                            'box_tensor is a mandatory input.')
            p_train, p_val = onp.split(virial_data, [train_size])
            train_dict['p'] = p_train
            val_dict['p'] = p_val
        else:
            include_virial = False

        train_loader = data.NumpyDataLoader(**train_dict)
        val_loader = data.NumpyDataLoader(**val_dict)
        init_train_batch, get_train_batch = data.random_reference_data(
            train_loader, batch_cache, batch_size)
        init_val_batch, get_val_batch = data.random_reference_data(
            val_loader, batch_cache, batch_size)
        train_batch_state = init_train_batch()
        val_batch_state = init_val_batch()
        return n_devices, batches_per_epoch, get_train_batch, get_val_batch, \
            train_batch_state, val_batch_state, include_virial, \
            train_dict.keys()

    @property
    def params(self):
        single_params = util.tree_get_single(self.state.params)
        return single_params

    @params.setter
    def params(self, loaded_params):
        replicated_params = util.tree_replicate(loaded_params, self.n_devices)
        self.state = self.state.replace(params=replicated_params)

    def _get_batch(self):
        for _ in range(self.batches_per_epoch):
            self.train_batch_state, train_batch = \
                self.get_train_batch(self.train_batch_state)
            self.val_batch_state, val_batch = \
                self.get_val_batch(self.val_batch_state)
            train_batch = util.tree_split(train_batch, self.n_devices)
            val_batch = util.tree_split(val_batch, self.n_devices)
            yield train_batch, val_batch

    def _update(self, batch):
        """Function to iterate, optimizing parameters and saving
        training and validation loss values.
        """
        # both jitted functions stored together to delete them for checkpointing
        update_fn, batched_loss_fn = self.grad_fns

        train_batch, val_batch = batch
        params, opt_state, train_loss = update_fn(self.state.params,
                                                  self.state.opt_state,
                                                  train_batch)
        val_loss = batched_loss_fn(params, val_batch)

        self.state = self.state.replace(params=params, opt_state=opt_state)
        self.train_losses.append(train_loss[0])  # only from single device
        self.val_losses.append(val_loss[0])

    def _evaluate_convergence(self, duration, thresh):
        """Prints progress, saves best obtained params and signals converged if
        validation loss improvement over the last epoch is less than the thesh.
        """
        mean_train_loss = sum(self.train_losses[-self.batches_per_epoch:]
                              ) / self.batches_per_epoch
        mean_val_loss = sum(self.val_losses[-self.batches_per_epoch:]
                            ) / self.batches_per_epoch
        print(f'Epoch {self._epoch}: Average train loss: {mean_train_loss:.5f} '
              f'Average val loss: {mean_val_loss:.5f} '
              f'Elapsed time = {duration:.3f} min')

        self._converged = self.early_stop.early_stopping(mean_val_loss, thresh)

    @property
    def best_params(self):
        return self.early_stop.best_params


class Difftre(reweighting.PropagationBase):
    """Trainer class for parametrizing potentials via the DiffTRe method."""
    def __init__(self, init_params, optimizer, reweight_ratio=0.9,
                 sim_batch_size=1, energy_fn_template=None,
<<<<<<< HEAD
                 convergence_criterion='window_median',
                 checkpoint_folder='Checkpoints', checkpoint_format='pkl'):
=======
                 convergence_criterion='max_loss',
                 checkpoint_folder='Checkpoints'):
>>>>>>> 399f0e71
        """Initializes a DiffTRe trainer instance.

        The implementation assumes a NVT ensemble in weight computation.
        The trainer initialization only sets the initial trainer state
        as well as checkpointing and save-functionality. For training,
        target state points with respective simulations need to be added
        via 'add_statepoint'.

        Args:
            init_params: Initial energy parameters
            optimizer: Optimizer from optax
            reweight_ratio: Ratio of reference samples required for n_eff to
                            surpass to allow re-use of previous reference
                            trajectory state. If trajectories should not be
                            re-used, a value > 1 can be specified.
            sim_batch_size: Number of state-points to be processed as a single
                            batch. Gradients will be averaged over the batch
                            before stepping the optimizer.
            energy_fn_template: Function that takes energy parameters and
                                initializes a new energy function. Here, the
                                energy_fn_template is only a reference that
                                will be saved alongside the trainer. Each
                                state point requires its own due to the
                                dependence on the box size via the displacement
                                function, which can vary between state points.
            convergence_criterion: Either 'max_loss' or 'ave_loss'.
                                   If 'max_loss', stops if the maximum loss
                                   across all batches in the epoch is smaller
                                   than convergence_thresh. 'ave_loss' evaluates
                                   the average loss across the batch. For a
                                   single state point, both are equivalent.
                                   A criterion based on the rolling standatd
                                   deviation 'std' might be implemented in the
                                   future.
            checkpoint_folder: Name of folders to store ckeckpoints in.
        """

        self.batch_losses, self.epoch_losses = [], []
        self.predictions = {}
        self.early_stop = util.EarlyStopping(criterion=convergence_criterion)
        # TODO doc: beware that for too short trajectory might have overfittet
        #  to single trajectory; if in doubt, set reweighting ratio = 1 towards
        #  end of optimization
        checkpoint_path = 'output/difftre/' + str(checkpoint_folder)
        init_state = util.TrainerState(params=init_params,
                                       opt_state=optimizer.init(init_params))
<<<<<<< HEAD
        super().__init__(
            init_trainer_state=init_state, optimizer=optimizer,
            checkpoint_path=checkpoint_path, reweight_ratio=reweight_ratio,
            sim_batch_size=sim_batch_size, checkpoint_format=checkpoint_format,
            energy_fn_template=energy_fn_template)
=======
        super().__init__(init_state, optimizer, checkpoint_path, reweight_ratio,
                         sim_batch_size, energy_fn_template)
>>>>>>> 399f0e71

    def add_statepoint(self, energy_fn_template, simulator_template,
                       neighbor_fn, timings, kbt, quantities,
                       reference_state, targets=None, ref_press=None,
                       loss_fn=None, initialize_traj=True):
        """
        Adds a state point to the pool of simulations with respective targets.

        Requires own energy_fn_template and simulator_template to allow
        maximum flexibility for state points: Allows different ensembles
        (NVT vs NpT), box sizes and target quantities per state point.
        The quantity dict defines the way target observations
        contribute to the loss function. Each target observable needs to be
        saved in the quantity dict via a unique key. Model predictions will
        be output under the same key. In case the default loss function should
        be employed, for each observable the 'target' dict containing
        a multiplier controlling the weight of the observable
        in the loss function under 'gamma' as well as the prediction target
        under 'target' needs to be provided.

        In many applications, the default loss function will be sufficient.
        If a target observable cannot be described directly as an average
        over instantaneous quantities (e.g. stiffness),
        a custom loss_fn needs to be defined. The signature of the loss_fn
        needs to be the following: It takes the trajectory of computed
        instantaneous quantities saved in a dict under its respective key of
        the quantities_dict. Additionally, it receives corresponding weights
        w_i to perform ensemble averages under the reweighting scheme. With
        these components, ensemble averages of more complex observables can
        be computed. The output of the function is (loss value, predicted
        ensemble averages). The latter is only necessary for post-processing
        the optimization process. See 'init_independent_mse_loss_fn' for
        an example implementation.

        Args:
            energy_fn_template: Function that takes energy parameters and
                                initializes an new energy function.
            simulator_template: Function that takes an energy function and
                                returns a simulator function.
            neighbor_fn: Neighbor function
            timings: Instance of TimingClass containing information
                     about the trajectory length and which states to retain
            kbt: Temperature in kbT
            quantities: Dict containing for each observables specified by the
                        key a corresponding function to compute it for each
                        snapshot using traj_util.quantity_traj.
            reference_state: Tuple of initial simulation state and neighbor list
            targets: Dict containing the same keys as quantities and containing
                     another dict providing 'gamma' and 'target' for each
                     observable. Targets are only necessary when using the
                     'independent_loss_fn'.
            loss_fn: Custom loss function taking the trajectory of quantities
                     and weights and returning the loss and predictions;
                     Default None initializes an independent MSE loss, which
                     computes reweighting averages from snapshot-based
                     observables.
            initialize_traj: True, if an initial trajectory should be generated.
                             Should only be set to False if a checkpoint is
                             loaded before starting any training.
        """

        # init simulation, reweighting functions and initial trajectory
        key, weights_fn, propagate = self._init_statepoint(reference_state,
                                                           energy_fn_template,
                                                           simulator_template,
                                                           neighbor_fn,
                                                           timings,
                                                           kbt,
                                                           ref_press,
                                                           initialize_traj)

        # build loss function for current state point
        if loss_fn is None:
            loss_fn = reweighting.independent_mse_loss_fn_init(targets)
        else:
            print('Using custom loss function. Ignoring "target" dict.')

        reweighting.checkpoint_quantities(quantities)

        def difftre_loss(params, traj_state):
            """Computes the loss using the DiffTRe formalism and
            additionally returns predictions of the current model.
            """
            weights, _ = weights_fn(params, traj_state)
            quantity_trajs = traj_util.quantity_traj(traj_state,
                                                     quantities,
                                                     params)
            loss, predictions = loss_fn(quantity_trajs, weights)
            return loss, predictions

        statepoint_grad_fn = jit(value_and_grad(difftre_loss, has_aux=True))

        def difftre_grad_and_propagation(params, traj_state):
            """The main DiffTRe function that recomputes trajectories
            when needed and computes gradients of the loss wrt. energy function
            parameters for a single state point.
            """
            traj_state = propagate(params, traj_state)
            outputs, grad = statepoint_grad_fn(params, traj_state)
            loss_val, predictions = outputs
            return traj_state, grad, loss_val, predictions

        self.grad_fns[key] = difftre_grad_and_propagation
        self.predictions[key] = {}  # init saving predictions for this point

        # Reset loss measures if new state point es added since loss values
        # are not necessarily comparable
        self.early_stop.reset_convergence_losses()

    def _update(self, batch):
        """Computes gradient averaged over the sim_batch by propagating
        respective state points. Additionally saves predictions and loss
        for postprocessing."""
        # TODO parallelization? Maybe lift batch requirement and only
        #  sync sporadically?
        # https://jax.readthedocs.io/en/latest/faq.html#controlling-data-and-computation-placement-on-devices
        # https://github.com/mpi4jax/mpi4jax
        # TODO split gradient and loss computation from stepping optimizer for
        #  building hybrid trainers?

        # TODO is there good way to reuse this function in BaseClass?

        # Note: in principle, we could move all the use of instance attributes
        # into difftre_grad_and_propagation, which would increase re-usability
        # with relative_entropy. However, this would probably stop all
        # parallelization efforts
        grads, losses = [], []
        for sim_key in batch:
            grad_fn = self.grad_fns[sim_key]
            new_traj_state, curr_grad, loss_val, state_point_predictions = \
                grad_fn(self.params, self.trajectory_states[sim_key])

            self.trajectory_states[sim_key] = new_traj_state
            self.predictions[sim_key][self._epoch] = state_point_predictions
            grads.append(curr_grad)
            losses.append(loss_val)
            if jnp.isnan(loss_val):
                warnings.warn(f'Loss of state point {sim_key} in epoch '
                              f'{self._epoch} is NaN. This was likely caused by'
                              f' divergence of the optimization or a bad model '
                              f'setup causing a NaN trajectory.')
                self._diverged = True  # ends training
                break

        self.batch_losses.append(sum(losses) / self.sim_batch_size)
        batch_grad = util.tree_mean(grads)
        self._step_optimizer(batch_grad)

    def _evaluate_convergence(self, duration, thresh):
        last_losses = jnp.array(self.batch_losses[-self.sim_batch_size:])
        epoch_loss = jnp.mean(last_losses)
        self.epoch_losses.append(epoch_loss)
        print(f'Epoch {self._epoch}: Epoch loss = {epoch_loss:.5f}, '
              f'Elapsed time = {duration:.3f} min')

        self._print_measured_statepoint()
        self._converged = self.early_stop.early_stopping(epoch_loss, thresh)

    @property
    def best_params(self):
        return self.early_stop.best_params


class DifftreActive:
    """Active learning of state-transferable potentials from experimental data
     via DiffTRe.

     The input trainer can be pre-trained or freshly initialized. Pre-training
     usually comes with the advantage that the initial training from random
     parameters is usually the most unstable one. Hence, special care can be
     taken such as training on NVT initially to fix the pressure and swapping
     to NPT afterwards. This active learning trainer then takes care of learning
      statepoint transferability.
     """
    def __init__(self, trainer):
        self.trainer = trainer
        # other inits

    def add_statepoint(self, *args, **kwargs):
        """Add another statepoint to the target state points.

        Predominantly used to add statepoints with more / different targets
        not covered in  the on-the-fly tepoint addition, e.g. for an extensive
        initial statepoint. Please refer to :obj:'Difftre.add_statepoint
        <chemtrain.trainers.Difftre.add_statepoint>' for the full documentation.
        """
        self.trainer.add_statepoint(*args, **kwargs)

    def train(self, max_new_statepoints=100):
        for added_statepoints in range(max_new_statepoints):
            accuracy_met = False
            if accuracy_met:
                print('Visited state space covered with accuracy target met.')
                break

            # checkpoint: call checkpoint of trainer
        else:
            warnings.warn('Maximum number of added statepoints added without '
                          'reaching target accuracy over visited state space.')

    # TODO Ckeckpointing functions here not very useful here: Override those
    #  and use checkpointing of difftre trainer
    # TODO re-assess once checkpointing of jit functions works
    def load_checkpoint(self, file_path):
        self.trainer = util.MLETrainerTemplate.load_trainer(file_path)
        # TODO load rest?

    # Interface convenience functions from TrainerTemplate
    @property
    def energy_fn(self):
        return self.trainer.energy_fn

    def save_trainer(self, save_path):
        raise NotImplementedError

    @classmethod
    def load_trainer(cls, filepath):
        raise NotImplementedError

    def save_energy_params(self, *args, **kwargs):
        self.trainer.save_energy_params(*args, **kwargs)

    def load_energy_params(self, *args, **kwargs):
        self.trainer.load_energy_params(*args, **kwargs)

    @property
    def params(self):
        return self.trainer.params

    @params.setter
    def params(self, loaded_params):
        self.trainer.params = loaded_params


class RelativeEntropy(reweighting.PropagationBase):
    """Trainer for relative entropy minimization."""
    def __init__(self, init_params, optimizer,
                 reweight_ratio=0.9, sim_batch_size=1, energy_fn_template=None,
                 checkpoint_folder='Checkpoints'):
        """
        Initializes a relative entropy trainer instance.

        Uses first order method optimizer as Hessian is very expensive
        for neural networks. Both reweighting and the gradient formula
        currently assume a NVT ensemble.

        Args:
            init_params: Initial energy parameters
            optimizer: Optimizer from optax
            reweight_ratio: Ratio of reference samples required for n_eff to
                            surpass to allow re-use of previous reference
                            trajectory state. If trajectories should not be
                            re-used, a value > 1 can be specified.
            sim_batch_size: Number of state-points to be processed as a single
                            batch. Gradients will be averaged over the batch
                            before stepping the optimizer.
            energy_fn_template: Function that takes energy parameters and
                                initializes an new energy function. Here, the
                                energy_fn_template is only a reference that
                                will be saved alongside the trainer. Each
                                state point requires its own due to the
                                dependence on the box size via the displacement
                                function, which can vary between state points.
            checkpoint_folder: Name of folders to store ckeckpoints in.
        """

        checkpoint_path = 'output/rel_entropy/' + str(checkpoint_folder)
        init_trainer_state = util.TrainerState(
            params=init_params, opt_state=optimizer.init(init_params))
        super().__init__(init_trainer_state, optimizer, checkpoint_path,
                         reweight_ratio, sim_batch_size, energy_fn_template)

        # in addition to the standard trajectory state, we also need to keep
        # track of dataloader states for reference snapshots
        self.data_states = {}

    def _set_dataset(self, key, reference_data, reference_batch_size,
                     batch_cache=1):
        """Set dataset and loader corresponding to current state point."""
        reference_loader = data.NumpyDataLoader(R=reference_data)
        cache_size = batch_cache * reference_batch_size
        init_reference_batch, get_reference_batch = data.random_reference_data(
            reference_loader, cache_size, reference_batch_size)
        init_reference_batch_state = init_reference_batch()
        self.data_states[key] = init_reference_batch_state
        return get_reference_batch

    def add_statepoint(self, reference_data, energy_fn_template,
                       simulator_template, neighbor_fn, timings, kbt,
                       reference_state, reference_batch_size=None,
                       batch_cache=1, initialize_traj=True):
        """
        Adds a state point to the pool of simulations.

        As each reference dataset / trajectory corresponds to a single
        state point, we initialize the dataloader together with the
        simulation.

        Args:
            reference_data: De-correlated reference trajectory
            energy_fn_template: Function that takes energy parameters and
                                initializes an new energy function.
            simulator_template: Function that takes an energy function and
                                returns a simulator function.
            neighbor_fn: Neighbor function
            timings: Instance of TimingClass containing information
                     about the trajectory length and which states to retain
            kbt: Temperature in kbT
            reference_state: Tuple of initial simulation state and neighbor list
            reference_batch_size: Batch size of dataloader for reference
                                  trajectory. If None, will use the same number
                                  of snapshots as generated via the optimizer.
            batch_cache: Number of reference batches to cache in order to
                         minimize host-device communication. Make sure the
                         cached data size does not exceed the full dataset size.
            initialize_traj: True, if an initial trajectory should be generated.
                             Should only be set to False if a checkpoint is
                             loaded before starting any training.
        """

        if reference_batch_size is None:
            # use same amount of snapshots as generated in trajectory by default
            reference_batch_size = jnp.size(timings.t_production_start)

        key, weights_fn, propagate = self._init_statepoint(reference_state,
                                                           energy_fn_template,
                                                           simulator_template,
                                                           neighbor_fn,
                                                           timings,
                                                           kbt,
                                                           initialize_traj)

        reference_dataloader = self._set_dataset(key,
                                                 reference_data,
                                                 reference_batch_size,
                                                 batch_cache)

        grad_fn = reweighting.init_rel_entropy_gradient(
            energy_fn_template, weights_fn, kbt)

        def propagation_and_grad(params, traj_state, batch_state):
            """Propagates the trajectory, if necessary, and computes the
            gradient via the relative entropy formalism.
            """
            traj_state = propagate(params, traj_state)
            new_batch_state, reference_batch = reference_dataloader(batch_state)
            reference_positions = reference_batch['R']
            grad = grad_fn(params, traj_state, reference_positions)
            return traj_state, grad, new_batch_state

        self.grad_fns[key] = propagation_and_grad

    def _update(self, batch):
        """Updates the potential using the gradient from relative entropy."""
        grads = []
        for sim_key in batch:
            grad_fn = self.grad_fns[sim_key]

            self.trajectory_states[sim_key], curr_grad, \
            self.data_states[sim_key] = grad_fn(self.params,
                                                self.trajectory_states[sim_key],
                                                self.data_states[sim_key])
            grads.append(curr_grad)

        batch_grad = util.tree_mean(grads)
        self._step_optimizer(batch_grad)

    def _evaluate_convergence(self, duration, thresh):
        print(f'Epoch {self._epoch}: Elapsed time = {duration:.3f} min')

        self._print_measured_statepoint()

        self.converged = False  # TODO implement convergence test
        if thresh is not None:
            raise NotImplementedError('Currently there is no convergence '
                                      'criterion implemented for relative '
                                      'entropy minimization. A possible '
                                      'implementation might be based on the '
                                      'variation of params or reweigting '
                                      'effective sample size.')<|MERGE_RESOLUTION|>--- conflicted
+++ resolved
@@ -1,4 +1,5 @@
 """This file contains several Trainer classes as a quickstart for users."""
+import copy
 import warnings
 
 from coax.utils._jit import jit
@@ -23,12 +24,8 @@
                  optimizer, position_data, energy_data=None, force_data=None,
                  virial_data=None, box_tensor=None, gamma_f=1., gamma_p=1.e-6,
                  batch_per_device=1, batch_cache=10, train_ratio=0.875,
-<<<<<<< HEAD
                  convergence_criterion='window_median',
-                 checkpoint_folder='Checkpoints', checkpoint_format='pkl'):
-=======
                  checkpoint_folder='Checkpoints'):
->>>>>>> 399f0e71
 
         # setup dataset
         self.n_devices, self.batches_per_epoch, self.get_train_batch, \
@@ -50,16 +47,10 @@
                                        opt_state=opt_state)
 
         checkpoint_path = 'output/force_matching/' + str(checkpoint_folder)
-<<<<<<< HEAD
         super().__init__(
             optimizer=optimizer, init_state=init_state,
             checkpoint_path=checkpoint_path,
-            checkpoint_format=checkpoint_format,
             reference_energy_fn_template=energy_fn_template)
-=======
-        super().__init__(optimizer, init_state, checkpoint_path,
-                         energy_fn_template)
->>>>>>> 399f0e71
 
         self.grad_fns = force_matching.init_update_fns(
             energy_fn_template, nbrs_init, optimizer, gamma_f=gamma_f,
@@ -200,13 +191,8 @@
     """Trainer class for parametrizing potentials via the DiffTRe method."""
     def __init__(self, init_params, optimizer, reweight_ratio=0.9,
                  sim_batch_size=1, energy_fn_template=None,
-<<<<<<< HEAD
                  convergence_criterion='window_median',
-                 checkpoint_folder='Checkpoints', checkpoint_format='pkl'):
-=======
-                 convergence_criterion='max_loss',
                  checkpoint_folder='Checkpoints'):
->>>>>>> 399f0e71
         """Initializes a DiffTRe trainer instance.
 
         The implementation assumes a NVT ensemble in weight computation.
@@ -253,16 +239,11 @@
         checkpoint_path = 'output/difftre/' + str(checkpoint_folder)
         init_state = util.TrainerState(params=init_params,
                                        opt_state=optimizer.init(init_params))
-<<<<<<< HEAD
         super().__init__(
             init_trainer_state=init_state, optimizer=optimizer,
             checkpoint_path=checkpoint_path, reweight_ratio=reweight_ratio,
-            sim_batch_size=sim_batch_size, checkpoint_format=checkpoint_format,
+            sim_batch_size=sim_batch_size,
             energy_fn_template=energy_fn_template)
-=======
-        super().__init__(init_state, optimizer, checkpoint_path, reweight_ratio,
-                         sim_batch_size, energy_fn_template)
->>>>>>> 399f0e71
 
     def add_statepoint(self, energy_fn_template, simulator_template,
                        neighbor_fn, timings, kbt, quantities,
