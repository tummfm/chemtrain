--- conflicted
+++ resolved
@@ -95,17 +95,11 @@
         return new_sim_state, t
 
     @jit
-<<<<<<< HEAD
     def run_small_simulation(start_state, t_start=0.):
         times = jnp.arange(steps_per_printout) * dt + t_start
         printout_state, _ = lax.scan(do_step,
                                      start_state,
                                      xs=times)
-=======
-    def run_small_simulation(start_state, dummy=None):
-        printout_state, _ = lax.scan(do_step, start_state,
-                                     xs=jnp.arange(steps_per_printout))
->>>>>>> 232a64e5
         cur_state, _ = printout_state
         return printout_state, cur_state
     return run_small_simulation
@@ -595,15 +589,7 @@
         checkpoint_path = 'output/difftre/' + str(checkpoint_folder)
         super().__init__(energy_fn_template, checkpoint_format, checkpoint_path)
 
-<<<<<<< HEAD
-        # TODO implement optimization on multiple state points serial and
-        #  in parallel
-        # https://jax.readthedocs.io/en/latest/faq.html#controlling-data-and-computation-placement-on-devices
-
         self.losses, self.predictions, self.update_times = [], [], []
-=======
-        self.losses, self.preditions, self.update_times = [], [], []
->>>>>>> 232a64e5
         opt_state = optimizer.init(init_params)
 
         self.update, init_traj_state = difftre_init(simulator_template,
@@ -638,18 +624,13 @@
 
         for epoch in range(start_epoch, end_epoch):
             start_time = time.time()
-<<<<<<< HEAD
-
-            self.__state, loss, prediction = self.update_fn(self.__state)
+            self.__state, loss, prediction = self.update(self.__state)
 
             if dropout_is_used(self.__state.params):  # get next dropout key
                 new_params = next_dropout_params(self.__state.params)
                 self.__state = DifftreState(new_params, self.__state.traj_state,
                                             self.__state.opt_state)
 
-=======
-            self.__state, loss, predictions = self.update(self.__state)
->>>>>>> 232a64e5
             duration = (time.time() - start_time) / 60.
             print('Update', str(epoch) + '/' + str(end_epoch), ': Loss =',
                   str(loss), 'Elapsed time =', str(duration), 'min')
