--- conflicted
+++ resolved
@@ -8,14 +8,9 @@
 from jax_md import util
 from chemtrain.jax_md_mod.custom_simulator import trajectory_generator_init
 from chemtrain.util import TrainerTemplate, TrainerStateTemplate
-
-<<<<<<< HEAD
-from jax_md import util, dataclasses
-from chemtrain.util import TrainerTemplate
 from chemtrain.jax_md_mod.dropout_nn_util import next_dropout_params, \
     dropout_is_used
-=======
->>>>>>> be62d033
+
 
 @partial(dataclass, frozen=True)
 class DifftreState(TrainerStateTemplate):
@@ -41,57 +36,6 @@
         neighbor list) that runs the simulation forward generating the
         next DiffTRe TrajectoryState.
     """
-<<<<<<< HEAD
-    assert total_time > 0. and t_equilib > 0., "Times need to be positive."
-    assert total_time > t_equilib, "Totoal time needs to exceed " \
-                                   "equilibration time, otherwise no " \
-                                   "trajectory will be sampled."
-    timesteps_per_printout = int(print_every / time_step)
-    num_printouts_production = int((total_time - t_equilib) / print_every)
-    num_dumped = int(t_equilib / print_every)
-    timings_struct = TimingClass(num_printouts_production,
-                                 num_dumped,
-                                 timesteps_per_printout)
-    return timings_struct
-
-
-def run_to_next_printout_neighbors(apply_fn, neighbor_fn, steps_per_printout,
-                                   dt=1., kt_schedule=None):
-    """Initializes a function that runs simulation to next printout 
-    state and returns that state.
-
-    Run simulation forward to each printout point and return state.
-    Used to sample a specified number of states
-
-    Args:
-      apply_fn: Apply function from initialization of simulator
-      neighbor_fn: Neighbor function
-      steps_per_printout: Time steps to run for each printout state
-
-    Returns:
-      A function that takes the current simulation state, runs the 
-      simulation forward to the next printout state and returns it.
-    """
-    def do_step(cur_state, t):
-        state, nbrs = cur_state
-        if kt_schedule is None:
-            new_state = apply_fn(state, neighbor=nbrs)
-        else:
-            new_state = apply_fn(state, neighbor=nbrs, kT=kt_schedule(t))
-        nbrs = neighbor_fn(new_state.position, nbrs)
-        new_sim_state = (new_state, nbrs)
-        return new_sim_state, t
-
-    @jit
-    def run_small_simulation(start_state, t_start=0.):
-        times = jnp.arange(steps_per_printout) * dt + t_start
-        printout_state, _ = lax.scan(do_step,
-                                     start_state,
-                                     xs=times)
-        cur_state, _ = printout_state
-        return printout_state, cur_state
-    return run_small_simulation
-=======
     trajectory_generator = trajectory_generator_init(simulator_template,
                                                      energy_fn_template,
                                                      neighbor_fn,
@@ -114,7 +58,6 @@
         traj_with_energies = new_traj.replace(energies=energies)
         return traj_with_energies
     return generate_trajectory_state_with_energy
->>>>>>> be62d033
 
 
 def energy_trajectory(trajectory, init_nbrs, neighbor_fn, energy_fn):
@@ -182,69 +125,6 @@
     return quantity_trajs
 
 
-<<<<<<< HEAD
-def trajectory_generator_init(simulator_template, energy_fn_template,
-                              neighbor_fn, timings_struct):
-    """Initializes a trajectory_generator function that computes a new
-    trajectory stating at the last state. Additionally computes energy
-    values for each state used during the reweighting step.
-
-    Args:
-        simulator_template: Function returning new simulator given
-                            current energy function
-        energy_fn_template: Energy function template
-        neighbor_fn: neighbor_fn
-        timings_struct: Instance of TimingClass containing information
-                        about which states to retain
-        dt: Simulation time step. Only needed in case of varying
-            temperature as defined in kt_schedule
-        kt_schedule: A function mapping simulation time within the
-                     trajectory to target kbT as enforced by thermostat
-
-    Returns:
-        A function taking energy params and the current state (including
-        neighbor list) that runs the simulation forward generating the
-        next TrajectoryState.
-    """
-    num_printouts_production, num_dumped, timesteps_per_printout = \
-        dataclasses.astuple(timings_struct)
-
-    def generate_reference_trajectory(params, sim_state, dt=1.,
-                                      kt_schedule=None):
-        # TODO write simplified function that generates trajectory (possibly
-        #  with variable temperature) that is called here as often the energies
-        #  are not needed and in case of difftre, only constant temperature is
-        #  applicable
-        energy_fn = energy_fn_template(params)
-        _, apply_fn = simulator_template(energy_fn)
-        run_to_printout = run_to_next_printout_neighbors(apply_fn,
-                                                         neighbor_fn,
-                                                         timesteps_per_printout,
-                                                         dt,
-                                                         kt_schedule)
-        sim_state, _ = lax.scan(run_to_printout,
-                                sim_state,
-                                xs=jnp.arange(num_dumped))  # equilibrate
-        new_sim_state, traj = lax.scan(run_to_printout,
-                                       sim_state,
-                                       xs=jnp.arange(num_printouts_production))
-        final_state, nbrs = new_sim_state
-
-        # always recompute neighbor list from last, fixed neighbor list.
-        # Note:
-        # one could save all the neighbor lists at the printout times,
-        # if memory permits. In principle, this energy computation
-        # could be omitted altogether if ones saves the energy  from
-        # the simulator for each printout state. We did not opt for
-        # this optimization to keep compatibility with Jax MD simulators.
-        energies = energy_trajectory(traj, nbrs, neighbor_fn, energy_fn)
-        return TrajectoryState(new_sim_state, traj, energies)
-
-    return generate_reference_trajectory
-
-
-=======
->>>>>>> be62d033
 def weight_computation_init(energy_fn_template, neighbor_fn, kbT):
     """Initializes a function that computes weights for the
     reweighting approach in the NVT ensemble.
@@ -652,15 +532,12 @@
         for epoch in range(start_epoch, end_epoch):
             start_time = time.time()
             self.__state, loss, prediction = self.update(self.__state)
-<<<<<<< HEAD
 
             if dropout_is_used(self.__state.params):  # get next dropout key
                 new_params = next_dropout_params(self.__state.params)
                 self.__state = DifftreState(new_params, self.__state.traj_state,
                                             self.__state.opt_state)
 
-=======
->>>>>>> be62d033
             duration = (time.time() - start_time) / 60.
             print('Update', str(epoch) + '/' + str(end_epoch), ': Loss =',
                   str(loss), 'Elapsed time =', str(duration), 'min')
