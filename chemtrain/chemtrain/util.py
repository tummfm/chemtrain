--- conflicted
+++ resolved
@@ -167,16 +167,6 @@
         'over the devices and vmap, i.e. be a multiple of n_devices * n_vmap.')
 
 
-<<<<<<< HEAD
-def assert_distribuatable(total_samples, n_devies, vmap_per_device):
-    assert total_samples % (n_devies * vmap_per_device) == 0, \
-        "For parallelization, the samples need to be evenly distributed " \
-        "over the devices and vmap, i.e. be a multiple of n_devices * n_vmap."
-
-
-class TrainerTemplate(ABC):
-    """Abstract class to define common properties and methods of Trainers."""
-=======
 def load_trainer(file_path):
     """Returns the trainer saved via 'trainer.save_trainer'.
 
@@ -189,7 +179,6 @@
     trainer.move_to_device()
     return trainer
 
->>>>>>> 3b7340ba
 
 def format_not_recognized_error(file_format):
     raise ValueError(f'File format {file_format} not recognized. '
